--- conflicted
+++ resolved
@@ -7,12 +7,8 @@
 	"fmt"
 	"io"
 	"log"
-<<<<<<< HEAD
 	"net"
-	"path/filepath"
 	"strings"
-=======
->>>>>>> aba7f9e5
 	"time"
 
 	"github.com/cilium/ebpf"
